import math
import open3d as o3d
import open3d.core as o3c
import nnrt
import pytest
import numpy as np
from pipeline.graph import DeformationGraphNumpy, DeformationGraphOpen3D


@pytest.mark.parametrize("device", [o3d.core.Device('cuda:0'), o3d.core.Device('cpu:0')])
def test_compute_anchors_euclidean(device):
    mesh = o3d.geometry.TriangleMesh.create_box()
    # mesh = mesh.subdivide_midpoint(number_of_iterations=1)
    nodes = np.array([[0., 0., 0.],  # 0
                      [1., 0., 0.],  # 1
                      [0., 0., 1.],  # 2
                      [1., 0., 1.],  # 3
                      [0., 1., 0.],  # 4
                      [1., 1., 0.],  # 5
                      [0., 1., 1.],  # 6
                      [1., 1., 1.]],  # 7
                     dtype=np.float32)
    nodes += np.array([0.1, 0.2, 0.3])
    nodes_o3d = o3c.Tensor(nodes, device=device)

    points = np.array(mesh.vertices)
    points_o3d = o3c.Tensor(points, device=device, dtype=o3c.Dtype.Float32)

    K = 4

    K = 4

    nodes_tiled = np.tile(nodes, (len(points), 1, 1))
    points_tiled = np.tile(points, (1, len(nodes))).reshape(len(points), -1, 3)
    distance_matrix = np.linalg.norm(points_tiled - nodes_tiled, axis=2)
    distance_sorted_node_indices = distance_matrix.argsort(axis=1)  # distances of closest nodes to each point
    vertex_anchors_gt = np.sort(distance_sorted_node_indices[:, :K], axis=1)
    distances_sorted = np.take_along_axis(distance_matrix, distance_sorted_node_indices, axis=1)
<<<<<<< HEAD
    distances_gt = distances_sorted[:, :K]
=======
    # distances_gt = distances_sorted[:, :K]
>>>>>>> f182b777

    old_vertex_anchors, old_vertex_weights = nnrt.compute_vertex_anchors_euclidean(nodes, points, 0.5)
    old_vertex_anchors_sorted = np.sort(old_vertex_anchors, axis=1)
    old_vertex_weights_sorted = np.sort(old_vertex_weights, axis=1)
    vertex_anchors, vertex_weights = nnrt.geometry.compute_anchors_and_weights_euclidean(points_o3d, nodes_o3d, K, 0, 0.5)
    vertex_anchors_sorted = np.sort(vertex_anchors.cpu().numpy(), axis=1)
    vertex_weights_sorted = np.sort(vertex_weights.cpu().numpy(), axis=1)

    assert np.allclose(vertex_anchors_gt, old_vertex_anchors_sorted)
    assert np.allclose(vertex_anchors_sorted, old_vertex_anchors_sorted)
    assert np.allclose(vertex_weights_sorted, old_vertex_weights_sorted)


@pytest.mark.parametrize("device", [o3d.core.Device('cuda:0'), o3d.core.Device('cpu:0')])
def test_warp_mesh_numpy_mat(device):
    mesh = o3d.geometry.TriangleMesh.create_box()
    # increase number of iterations for a "pretty" twisted box mesh (test will fail, of course, due to wrong GT data)
    mesh = mesh.subdivide_midpoint(number_of_iterations=1)

    mesh.compute_vertex_normals()
    nodes = np.array([[0., 0., 0.],
                      [1., 0., 0.],
                      [0., 0., 1.],
                      [1., 0., 1.],
                      [0., 1., 0.],
                      [1., 1., 0.],
                      [0., 1., 1.],
                      [1., 1., 1.]], dtype=np.float32)

    edges = np.array([[1, 2, 4],
                      [0, 5, 3],
                      [0, 3, 6],
                      [1, 2, 7],
                      [0, 5, 6],
                      [1, 4, 7],
                      [2, 4, 7],
                      [3, 5, 6]], dtype=np.int32)

    graph_numpy = DeformationGraphNumpy(nodes, edges, np.array([1] * len(edges), dtype=np.float32),
                                        np.array([0] * len(nodes), dtype=np.int32))

    mesh_rotation_angle = math.radians(22.5)
    global_rotation_matrix_top = np.array([[math.cos(mesh_rotation_angle), 0.0, -math.sin(mesh_rotation_angle)],
                                           [0., 1., 0.],
                                           [math.sin(mesh_rotation_angle), 0.0, math.cos(mesh_rotation_angle)]],
                                          dtype=np.float32)
    global_rotation_matrix_bottom = np.array([[math.cos(-mesh_rotation_angle), 0.0, -math.sin(-mesh_rotation_angle)],
                                              [0., 1., 0.],
                                              [math.sin(-mesh_rotation_angle), 0.0, math.cos(-mesh_rotation_angle)]],
                                             dtype=np.float32)

    nodes_center = nodes.mean(axis=0)
    nodes_rotated = nodes_center + np.concatenate(((nodes[:4] - nodes_center).dot(global_rotation_matrix_bottom),
                                                   (nodes[4:] - nodes_center).dot(global_rotation_matrix_top)), axis=0)

    graph_numpy.rotations_mat = np.stack([global_rotation_matrix_top] * 4 + [global_rotation_matrix_bottom] * 4)
    for i_node, (node, node_rotated) in enumerate(zip(nodes, nodes_rotated)):
        graph_numpy.translations_vec[i_node] = node_rotated - node

    warped_mesh = graph_numpy.warp_mesh_mat(mesh, 0.5)

    # @formatter:off
    ground_truth_vertices = np.array([[ 0.19256668,  0.        , -0.1164462 ],
                                      [ 1.11644602,  0.        ,  0.19256668],
                                      [-0.1164462 ,  0.        ,  0.80743313],
                                      [ 0.80743313,  0.        ,  1.11644602],
                                      [-0.1164462 ,  0.99999988,  0.19256668],
                                      [ 0.80743313,  0.99999988, -0.11644619],
                                      [ 0.19256668,  0.99999988,  1.11644614],
                                      [ 1.11644614,  0.99999988,  0.80743313],
                                      [ 0.5       ,  1.        ,  0.5       ],
                                      [ 0.96193969,  1.        ,  0.30865833],
                                      [ 0.30865833,  1.        ,  0.03806025],
                                      [ 0.03806025,  1.        ,  0.69134176],
                                      [ 0.69134176,  1.        ,  0.96193975],
                                      [ 0.03806025,  0.        ,  0.35427532],
                                      [ 0.03806025,  0.5       ,  0.5       ],
                                      [ 0.01525176,  0.5       ,  0.06086874],
                                      [ 0.06086874,  0.5       ,  0.98474824],
                                      [ 0.64572477,  0.        ,  0.03806025],
                                      [ 0.5       ,  0.        ,  0.5       ],
                                      [ 0.96193975,  0.        ,  0.64572477],
                                      [ 0.35427532,  0.        ,  0.96193969],
                                      [ 0.93913126,  0.5       ,  0.01525176],
                                      [ 0.96193975,  0.5       ,  0.5       ],
                                      [ 0.98474824,  0.5       ,  0.93913126],
                                      [ 0.5       ,  0.5       ,  0.96193975],
                                      [ 0.5       ,  0.5       ,  0.03806025]], dtype=np.float32)
    visualize_results = False
    if visualize_results:
        o3d.visualization.draw_geometries([warped_mesh],
                                          zoom=0.8,
                                          front=[0.0, 0., 2.],
                                          lookat=[0.5, 0.5, 0.5],
                                          up=[0, 1, 0])

    assert np.allclose(np.array(warped_mesh.vertices), ground_truth_vertices, atol=1e-6)


@pytest.mark.parametrize("device", [o3d.core.Device('cuda:0'), o3d.core.Device('cpu:0')])
def test_warp_mesh_open3d_mat(device):
    mesh_legacy = o3d.geometry.TriangleMesh.create_box()
    mesh_legacy = mesh_legacy.subdivide_midpoint(number_of_iterations=1)
    mesh_legacy.compute_vertex_normals()
    nodes = np.array([[0., 0., 0.],
                      [1., 0., 0.],
                      [0., 0., 1.],
                      [1., 0., 1.],
                      [0., 1., 0.],
                      [1., 1., 0.],
                      [0., 1., 1.],
                      [1., 1., 1.]], dtype=np.float32)
    nodes_o3d = o3c.Tensor(nodes, device=device)

    edges = np.array([[1, 2, 4],
                      [0, 5, 3],
                      [0, 3, 6],
                      [1, 2, 7],
                      [0, 5, 6],
                      [1, 4, 7],
                      [2, 4, 7],
                      [3, 5, 6]], dtype=np.int32)
    edges_o3d = o3c.Tensor(edges, device=device)
    edge_weights_o3d = o3c.Tensor(np.array([1] * len(edges)), device=device)
    clusters_o3d = o3c.Tensor(np.array([0] * len(nodes)), device=device)

    graph_open3d = DeformationGraphOpen3D(nodes_o3d, edges_o3d, edge_weights_o3d, clusters_o3d)

    mesh_rotation_angle = math.radians(22.5)
    global_rotation_matrix_top = np.array([[math.cos(mesh_rotation_angle), 0.0, -math.sin(mesh_rotation_angle)],
                                           [0., 1., 0.],
                                           [math.sin(mesh_rotation_angle), 0.0, math.cos(mesh_rotation_angle)]],
                                          dtype=np.float32)
    global_rotation_matrix_bottom = np.array([[math.cos(-mesh_rotation_angle), 0.0, -math.sin(-mesh_rotation_angle)],
                                              [0., 1., 0.],
                                              [math.sin(-mesh_rotation_angle), 0.0, math.cos(-mesh_rotation_angle)]],
                                             dtype=np.float32)

    nodes_center = nodes.mean(axis=0)
    nodes_rotated = nodes_center + np.concatenate(((nodes[:4] - nodes_center).dot(global_rotation_matrix_bottom),
                                                   (nodes[4:] - nodes_center).dot(global_rotation_matrix_top)), axis=0)

    graph_open3d.rotations_mat = o3c.Tensor(np.stack([global_rotation_matrix_top] * 4 + [global_rotation_matrix_bottom] * 4),
                                            device=device)
    translations = nodes_rotated - nodes
    graph_open3d.translations_vec = o3c.Tensor(translations,
                                               device=device)

    mesh = o3d.t.geometry.TriangleMesh.from_legacy_triangle_mesh(mesh_legacy, device=device)

    warped_mesh = graph_open3d.warp_mesh_mat(mesh, 0.5)
    warped_mesh_legacy: o3d.geometry.TriangleMesh = warped_mesh.to_legacy_triangle_mesh()
    warped_mesh_legacy.compute_vertex_normals()

    # # @formatter:off
    ground_truth_vertices = np.array([[ 0.19256668,  0.        , -0.1164462 ],
                                      [ 1.11644602,  0.        ,  0.19256668],
                                      [-0.1164462 ,  0.        ,  0.80743313],
                                      [ 0.80743313,  0.        ,  1.11644602],
                                      [-0.1164462 ,  0.99999988,  0.19256668],
                                      [ 0.80743313,  0.99999988, -0.11644619],
                                      [ 0.19256668,  0.99999988,  1.11644614],
                                      [ 1.11644614,  0.99999988,  0.80743313],
                                      [ 0.5       ,  1.        ,  0.5       ],
                                      [ 0.96193969,  1.        ,  0.30865833],
                                      [ 0.30865833,  1.        ,  0.03806025],
                                      [ 0.03806025,  1.        ,  0.69134176],
                                      [ 0.69134176,  1.        ,  0.96193975],
                                      [ 0.03806025,  0.        ,  0.35427532],
                                      [ 0.03806025,  0.5       ,  0.5       ],
                                      [ 0.01525176,  0.5       ,  0.06086874],
                                      [ 0.06086874,  0.5       ,  0.98474824],
                                      [ 0.64572477,  0.        ,  0.03806025],
                                      [ 0.5       ,  0.        ,  0.5       ],
                                      [ 0.96193975,  0.        ,  0.64572477],
                                      [ 0.35427532,  0.        ,  0.96193969],
                                      [ 0.93913126,  0.5       ,  0.01525176],
                                      [ 0.96193975,  0.5       ,  0.5       ],
                                      [ 0.98474824,  0.5       ,  0.93913126],
                                      [ 0.5       ,  0.5       ,  0.96193975],
                                      [ 0.5       ,  0.5       ,  0.03806025]], dtype=np.float32)
    # # @formatter:on
    visualize_results = False
    if visualize_results:
        o3d.visualization.draw_geometries([warped_mesh_legacy],
                                          zoom=0.8,
                                          front=[0.0, 0., 2.],
                                          lookat=[0.5, 0.5, 0.5],
                                          up=[0, 1, 0])
    new_vertices = np.array(warped_mesh_legacy.vertices)
    mismatches = np.where(np.bitwise_not(np.isclose(new_vertices, ground_truth_vertices, atol=1e-4)))
    print(np.stack((new_vertices[mismatches], ground_truth_vertices[mismatches])).T)
    print(mismatches)
    print(new_vertices)

    assert np.allclose(new_vertices, ground_truth_vertices, atol=1e-6)


if __name__ == "__main__":
    test_compute_anchors_euclidean(o3c.Device("cuda:0"))<|MERGE_RESOLUTION|>--- conflicted
+++ resolved
@@ -26,26 +26,19 @@
     points = np.array(mesh.vertices)
     points_o3d = o3c.Tensor(points, device=device, dtype=o3c.Dtype.Float32)
 
-    K = 4
-
-    K = 4
+    anchor_count = 4
 
     nodes_tiled = np.tile(nodes, (len(points), 1, 1))
     points_tiled = np.tile(points, (1, len(nodes))).reshape(len(points), -1, 3)
     distance_matrix = np.linalg.norm(points_tiled - nodes_tiled, axis=2)
     distance_sorted_node_indices = distance_matrix.argsort(axis=1)  # distances of closest nodes to each point
-    vertex_anchors_gt = np.sort(distance_sorted_node_indices[:, :K], axis=1)
+    vertex_anchors_gt = np.sort(distance_sorted_node_indices[:, :anchor_count], axis=1)
     distances_sorted = np.take_along_axis(distance_matrix, distance_sorted_node_indices, axis=1)
-<<<<<<< HEAD
-    distances_gt = distances_sorted[:, :K]
-=======
-    # distances_gt = distances_sorted[:, :K]
->>>>>>> f182b777
 
     old_vertex_anchors, old_vertex_weights = nnrt.compute_vertex_anchors_euclidean(nodes, points, 0.5)
     old_vertex_anchors_sorted = np.sort(old_vertex_anchors, axis=1)
     old_vertex_weights_sorted = np.sort(old_vertex_weights, axis=1)
-    vertex_anchors, vertex_weights = nnrt.geometry.compute_anchors_and_weights_euclidean(points_o3d, nodes_o3d, K, 0, 0.5)
+    vertex_anchors, vertex_weights = nnrt.geometry.compute_anchors_and_weights_euclidean(points_o3d, nodes_o3d, anchor_count, 0, 0.5)
     vertex_anchors_sorted = np.sort(vertex_anchors.cpu().numpy(), axis=1)
     vertex_weights_sorted = np.sort(vertex_weights.cpu().numpy(), axis=1)
 
@@ -236,8 +229,4 @@
     print(mismatches)
     print(new_vertices)
 
-    assert np.allclose(new_vertices, ground_truth_vertices, atol=1e-6)
-
-
-if __name__ == "__main__":
-    test_compute_anchors_euclidean(o3c.Device("cuda:0"))+    assert np.allclose(new_vertices, ground_truth_vertices, atol=1e-6)