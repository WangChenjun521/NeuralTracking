--- conflicted
+++ resolved
@@ -29,11 +29,7 @@
                             output="/mnt/Data/NNRT/output"),                                             # ahmed's
     "39b8f926e29ac02e90bac6f7d0671f23d8115b4b42457973e38ed871e07b684c":
         LocalPathCollection(deep_deform_root="/mnt/Data/Datasets/deepdeform",
-<<<<<<< HEAD
                             output="/mnt/Data/NNRT/output")                                              # ahmed's
-=======
-                            output=default_output_directory)  # ahmed's
->>>>>>> b7d8259d
 }
 try:
     paths = custom_paths_by_mac_address_hash[hashlib.sha256((get_mac_address()).encode('utf-8')).hexdigest()]
